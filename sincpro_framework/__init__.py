--- conflicted
+++ resolved
@@ -1,12 +1,6 @@
-<<<<<<< HEAD
 from .context import FrameworkContext, get_current_context
 from .middleware import Middleware
-from .sincpro_abstractions import ApplicationService, DataTransferObject, Feature
-=======
-from .middleware import Middleware
-from .sincpro_abstractions import ApplicationService  # Export type variables
-from .sincpro_abstractions import DataTransferObject, Feature, TypeDTO, TypeDTOResponse
->>>>>>> e5a11694
+from .sincpro_abstractions import ApplicationService, DataTransferObject, Feature, TypeDTO, TypeDTOResponse
 from .sincpro_logger import logger
 from .use_bus import UseFramework
 
@@ -14,19 +8,12 @@
     "ApplicationService",
     "DataTransferObject",
     "Feature",
-<<<<<<< HEAD
     "FrameworkContext",
     "UseFramework",
     "get_current_context",
     "logger",
     "Middleware",
-]
-=======
-    "UseFramework",
-    "logger",
-    "Middleware",
     # Type variables for better typing
     "TypeDTO",
     "TypeDTOResponse",
-]
->>>>>>> e5a11694
+]