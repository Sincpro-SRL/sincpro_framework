from abc import ABC, abstractmethod
<<<<<<< HEAD
from typing import Type, TypeVar
=======
from typing import Generic, Type, TypeVar
>>>>>>> e5a11694

from pydantic import BaseModel, ConfigDict

TypeDTO = TypeVar("TypeDTO", bound="DataTransferObject")
TypeDTOResponse = TypeVar("TypeDTOResponse", bound="DataTransferObject")

<<<<<<< HEAD
=======
# Additional TypeVars for better dependency injection typing
TFeature = TypeVar("TFeature", bound="Feature")
TApplicationService = TypeVar("TApplicationService", bound="ApplicationService")

>>>>>>> e5a11694

class DataTransferObject(BaseModel):
    """
    Abstraction that represent a object that will travel through to any layer
    """

    model_config = ConfigDict(arbitrary_types_allowed=True)


class Bus(ABC):
    log_after_execution: bool = True

    @abstractmethod
    def execute(
        self, dto: TypeDTO, return_type: Type[TypeDTOResponse] | None = None
    ) -> TypeDTOResponse | None:
        """
        Main method to execute a DTO.
        If return_type is provided, returns an instance of return_type.
        Otherwise, returns None.
        """


<<<<<<< HEAD
class Feature(ABC):
    """Feature is the first layer of the framework, it is the main abstraction to execute a business logic"""

    def __init__(self, *args, **kwargs):
        pass

    @abstractmethod
    def execute(self, dto: TypeDTO) -> TypeDTOResponse | None:
        pass

    def get_context_value(self, key: str, default=None):
        """Get a value from the current framework context"""
        framework_context = getattr(self, 'framework_context', None)
        if callable(framework_context):
            context = framework_context()
            return context.get(key, default)
        return default

    @property
    def context(self):
        """Get the current framework context"""
        framework_context = getattr(self, 'framework_context', None)
        if callable(framework_context):
            return framework_context()
        return {}


class ApplicationService(ABC):
    """Second layer of the framework, orchestration of features"""
=======
class Feature(ABC, Generic[TypeDTO, TypeDTOResponse]):
    """
    Feature is the first layer of the framework, it is the main abstraction to execute a business logic.

    Features are atomic operations that handle specific business use cases. They receive a DTO,
    execute business logic, and return a response DTO.

    Features automatically receive injected dependencies as attributes through the framework's
    dependency injection system. These dependencies can be accessed via self.dependency_name.

    For better IDE support with typed dependencies, inherit with specific DTO types:

    Example:
        @framework.feature(MyInputDTO)
        class MyFeature(Feature[MyInputDTO, MyResponseDTO]):
            # Type your injected dependencies for IDE autocomplete
            database_adapter: DatabaseAdapter
            external_service: ExternalService

            def execute(self, dto: MyInputDTO) -> MyResponseDTO:
                result = self.database_adapter.query(dto.param)
                return MyResponseDTO(result=result)

    For backward compatibility, you can also use untyped Feature:

        @framework.feature(MyInputDTO)
        class MyFeature(Feature):
            def execute(self, dto: MyInputDTO) -> MyResponseDTO:
                # This still works but with less IDE support
                return MyResponseDTO(result="example")
    """

    def __init__(self, *args, **kwargs):
        """
        Initialize the Feature. Dependencies are injected automatically by the framework.
        """

    @abstractmethod
    def execute(self, dto: TypeDTO) -> TypeDTOResponse | None:
        """
        Execute the feature's business logic.

        Args:
            dto: The input Data Transfer Object containing request parameters

        Returns:
            A response DTO containing the operation result, or None
        """


class ApplicationService(ABC, Generic[TypeDTO, TypeDTOResponse]):
    """
    Second layer of the framework, orchestration of features.

    ApplicationServices coordinate multiple Features to accomplish complex business workflows.
    They have access to all injected dependencies (same as Features) plus an exclusive
    feature_bus for executing other Features.

    ApplicationServices are ideal for:
    - Non-atomic operations requiring multiple steps
    - Coordinating between different Features
    - Complex business workflows with multiple decision points
    - Aggregating data from multiple sources

    For better IDE support with typed dependencies, inherit with specific DTO types:

    Example:
        @framework.app_service(MyOrchestrationDTO)
        class MyApplicationService(ApplicationService[MyOrchestrationDTO, MyResponseDTO]):
            # Type your injected dependencies for IDE autocomplete
            external_service: ExternalService

            def execute(self, dto: MyOrchestrationDTO) -> MyResponseDTO:
                # Execute Features through feature_bus with proper typing
                step1_result = self.feature_bus.execute(Step1DTO(...), Step1ResponseDTO)
                step2_result = self.feature_bus.execute(Step2DTO(...), Step2ResponseDTO)

                # Use injected dependencies for additional operations
                final_result = self.external_service.combine(step1_result, step2_result)
                return MyResponseDTO(result=final_result)

    For backward compatibility, you can also use untyped ApplicationService:

        @framework.app_service(MyOrchestrationDTO)
        class MyApplicationService(ApplicationService):
            def execute(self, dto: MyOrchestrationDTO) -> MyResponseDTO:
                # This still works but with less IDE support
                return MyResponseDTO(result="example")
    """
>>>>>>> e5a11694

    feature_bus: Bus

    def __init__(self, feature_bus: Bus, *args, **kwargs):
<<<<<<< HEAD
=======
        """
        Initialize the ApplicationService with feature_bus for orchestration.
        Additional dependencies are injected automatically by the framework.
        """
>>>>>>> e5a11694
        self.feature_bus = feature_bus

    @abstractmethod
    def execute(self, dto: TypeDTO) -> TypeDTOResponse | None:
<<<<<<< HEAD
        pass

    def get_context_value(self, key: str, default=None):
        """Get a value from the current framework context"""
        framework_context = getattr(self, 'framework_context', None)
        if callable(framework_context):
            context = framework_context()
            return context.get(key, default)
        return default

    @property
    def context(self):
        """Get the current framework context"""
        framework_context = getattr(self, 'framework_context', None)
        if callable(framework_context):
            return framework_context()
        return {}
=======
        """
        Execute the application service orchestration logic.

        Args:
            dto: The input Data Transfer Object containing orchestration parameters

        Returns:
            A response DTO containing the orchestration result, or None
        """
>>>>>>> e5a11694
<|MERGE_RESOLUTION|>--- conflicted
+++ resolved
@@ -1,22 +1,14 @@
 from abc import ABC, abstractmethod
-<<<<<<< HEAD
-from typing import Type, TypeVar
-=======
 from typing import Generic, Type, TypeVar
->>>>>>> e5a11694
 
 from pydantic import BaseModel, ConfigDict
 
 TypeDTO = TypeVar("TypeDTO", bound="DataTransferObject")
 TypeDTOResponse = TypeVar("TypeDTOResponse", bound="DataTransferObject")
 
-<<<<<<< HEAD
-=======
 # Additional TypeVars for better dependency injection typing
 TFeature = TypeVar("TFeature", bound="Feature")
 TApplicationService = TypeVar("TApplicationService", bound="ApplicationService")
-
->>>>>>> e5a11694
 
 class DataTransferObject(BaseModel):
     """
@@ -40,37 +32,6 @@
         """
 
 
-<<<<<<< HEAD
-class Feature(ABC):
-    """Feature is the first layer of the framework, it is the main abstraction to execute a business logic"""
-
-    def __init__(self, *args, **kwargs):
-        pass
-
-    @abstractmethod
-    def execute(self, dto: TypeDTO) -> TypeDTOResponse | None:
-        pass
-
-    def get_context_value(self, key: str, default=None):
-        """Get a value from the current framework context"""
-        framework_context = getattr(self, 'framework_context', None)
-        if callable(framework_context):
-            context = framework_context()
-            return context.get(key, default)
-        return default
-
-    @property
-    def context(self):
-        """Get the current framework context"""
-        framework_context = getattr(self, 'framework_context', None)
-        if callable(framework_context):
-            return framework_context()
-        return {}
-
-
-class ApplicationService(ABC):
-    """Second layer of the framework, orchestration of features"""
-=======
 class Feature(ABC, Generic[TypeDTO, TypeDTOResponse]):
     """
     Feature is the first layer of the framework, it is the main abstraction to execute a business logic.
@@ -120,6 +81,21 @@
             A response DTO containing the operation result, or None
         """
 
+    def get_context_value(self, key: str, default=None):
+        """Get a value from the current framework context"""
+        framework_context = getattr(self, 'framework_context', None)
+        if callable(framework_context):
+            context = framework_context()
+            return context.get(key, default)
+        return default
+
+    @property
+    def context(self):
+        """Get the current framework context"""
+        framework_context = getattr(self, 'framework_context', None)
+        if callable(framework_context):
+            return framework_context()
+        return {}
 
 class ApplicationService(ABC, Generic[TypeDTO, TypeDTOResponse]):
     """
@@ -160,24 +136,27 @@
                 # This still works but with less IDE support
                 return MyResponseDTO(result="example")
     """
->>>>>>> e5a11694
 
     feature_bus: Bus
 
     def __init__(self, feature_bus: Bus, *args, **kwargs):
-<<<<<<< HEAD
-=======
         """
         Initialize the ApplicationService with feature_bus for orchestration.
         Additional dependencies are injected automatically by the framework.
         """
->>>>>>> e5a11694
         self.feature_bus = feature_bus
 
     @abstractmethod
     def execute(self, dto: TypeDTO) -> TypeDTOResponse | None:
-<<<<<<< HEAD
-        pass
+        """
+        Execute the application service orchestration logic.
+
+        Args:
+            dto: The input Data Transfer Object containing orchestration parameters
+
+        Returns:
+            A response DTO containing the orchestration result, or None
+        """
 
     def get_context_value(self, key: str, default=None):
         """Get a value from the current framework context"""
@@ -193,15 +172,4 @@
         framework_context = getattr(self, 'framework_context', None)
         if callable(framework_context):
             return framework_context()
-        return {}
-=======
-        """
-        Execute the application service orchestration logic.
-
-        Args:
-            dto: The input Data Transfer Object containing orchestration parameters
-
-        Returns:
-            A response DTO containing the orchestration result, or None
-        """
->>>>>>> e5a11694
+        return {}