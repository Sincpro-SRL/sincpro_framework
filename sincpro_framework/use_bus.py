from functools import partial
from typing import Any, Callable, Dict, Optional, Type
<<<<<<< HEAD
import time
=======
>>>>>>> c36696e4

from sincpro_log.logger import LoggerProxy, create_logger

from . import ioc
from .bus import FrameworkBus
<<<<<<< HEAD
=======
from .context.framework_context import FrameworkContext
from .context.mixin import ContextMixin
>>>>>>> c36696e4
from .exceptions import DependencyAlreadyRegistered, SincproFrameworkNotBuilt
from .middleware import Middleware, MiddlewarePipeline
from .sincpro_abstractions import TypeDTO, TypeDTOResponse


<<<<<<< HEAD
class UseFramework:
=======
class UseFramework(ContextMixin):
>>>>>>> c36696e4
    """
    Main class to use the framework, this is the main entry point to configure the framework
    """

    def __init__(
        self,
        bundled_context_name: str = "sincpro_framework",
        log_after_execution: bool = True,
        log_app_services: bool = True,
        log_features: bool = True,
    ):
        """Initialize the framework

        Args:
            bundled_context_name (str): Name of the logger
            log_after_execution (bool): Log after execution if False, All logs will be disabled
            log_app_services (bool): Log app services, If log_after_execution is False, this will be disabled
            log_features (bool): Log features, If log_after_execution is False, this will be disabled
        """
        # Logger
        self._is_logger_configured: bool = False
        self._logger_name: str = bundled_context_name
        self._logger: LoggerProxy | None = None
        self.log_after_execution: bool = log_after_execution
        self.log_app_services: bool = log_app_services
        self.log_features: bool = log_features

<<<<<<< HEAD
=======
        # Instance-based context storage
        self._current_context: Dict[str, Any] = {}

>>>>>>> c36696e4
        # Container
        self._sp_container = ioc.FrameworkContainer(logger_bus=self.logger)
        self._sp_container.logger_bus = self.logger

        # Decorators
        self.feature = partial(ioc.inject_feature_to_bus, self._sp_container)
        self.app_service = partial(ioc.inject_app_service_to_bus, self._sp_container)

        # Registry for dynamic dep injection
        self.dynamic_dep_registry: Dict[str, Any] = dict()

        # Error handlers
        self.global_error_handler: Optional[Callable] = None
        self.feature_error_handler: Optional[Callable] = None
        self.app_service_error_handler: Optional[Callable] = None

        # Middleware pipeline
        self.middleware_pipeline = MiddlewarePipeline()

<<<<<<< HEAD
        # Observability
        self.observability_enabled: bool = False
        self._tracer = None

        self.was_initialized: bool = False
        self.bus: FrameworkBus | None = None

    def enable_observability(self, service_name: str = None, jaeger_endpoint: str = None):
        """Enable comprehensive observability for the framework.

        Args:
            service_name (str): Name of the service for tracing. Defaults to logger name.
            jaeger_endpoint (str): Jaeger collector endpoint. If None, uses console exporter.
        """
        try:
            from .observability.tracing import configure_observability, get_tracer
            from .observability.correlation import correlation_manager

            service_name = service_name or self._logger_name
            configure_observability(service_name, jaeger_endpoint)
            self._tracer = get_tracer()
            self.observability_enabled = True

            self.logger.info(f"Observability enabled for service: {service_name}")
        except ImportError as e:
            self.logger.warning(f"Observability dependencies not available: {e}")
            self.observability_enabled = False

    def __call__(
        self,
        dto: TypeDTO,
        return_type: Type[TypeDTOResponse] | None = None,
        correlation_id: str = None,
        trace_context: Dict = None,
    ) -> TypeDTOResponse | None:
        """
        Main function to execute the framework
        :param dto: The data transfer object to execute
        :param return_type: Expected return type
        :param correlation_id: Optional correlation ID for request tracking
        :param trace_context: Optional trace context for distributed tracing
=======
        self.was_initialized: bool = False
        self.bus: FrameworkBus | None = None

    def __call__(
        self, dto: TypeDTO, return_type: Type[TypeDTOResponse] | None = None
    ) -> TypeDTOResponse | None:
        """
        Main function to execute the framework
        :param dto:
>>>>>>> c36696e4
        :return: Any response
        """
        if not self.was_initialized:
            self.build_root_bus()

        if self.bus is None:
            raise SincproFrameworkNotBuilt(
                "Check the decorators are rigistering the features and app services, check the imports of each "
                "feature and app service"
            )

<<<<<<< HEAD
        # Set correlation ID if provided
        if correlation_id and self.observability_enabled:
            try:
                from .observability.correlation import correlation_manager

                correlation_manager.set_correlation_id(correlation_id)
            except ImportError:
                pass  # Graceful degradation

        # Execute with middleware pipeline
        def executor(processed_dto, **exec_kwargs) -> TypeDTOResponse | None:
=======
        # Inject current context to services before execution
        current_context = self._get_context()
        if current_context:
            self._inject_context_to_services_and_features(current_context)

        # Execute with middleware pipeline
        def executor(processed_dto, **exec_kwargs) -> TypeDTOResponse | None:
            assert (
                self.bus is not None
            )  # Help mypy understand this is safe after the check above

>>>>>>> c36696e4
            return self.bus.execute(processed_dto)

        return self.middleware_pipeline.execute(dto, executor, return_type=return_type)

    def build_root_bus(self):
        """Build the root bus with the dependencies provided by the user"""
        self._add_dependencies_provided_by_user()
        self._add_error_handlers_provided_by_user()
        self.was_initialized = True
        dto_registry = self._sp_container.dto_registry()

        self.bus: FrameworkBus = self._sp_container.framework_bus()

        # Set the loggers
        self.bus.log_after_execution = self.log_after_execution
        self.bus.feature_bus.log_after_execution = (
            self.log_after_execution and self.log_features
        )
        self.bus.app_service_bus.log_after_execution = (
            self.log_after_execution and self.log_app_services
        )

<<<<<<< HEAD
        # Enable observability on individual buses if framework observability is enabled
        if self.observability_enabled and self._tracer:
            self.bus.feature_bus.enable_observability(self._tracer)
            self.bus.app_service_bus.enable_observability(self._tracer)

=======
>>>>>>> c36696e4
        # Set the DTO registry Tricky way but it works
        self.bus.dto_registry = dto_registry

    def add_dependency(self, name, dep: Any):
        """
        Add a dependency to the framework where
        The Feature and App Service have as attribute
        """
        if name in self.dynamic_dep_registry:
            raise DependencyAlreadyRegistered(f"The dependency {name} is already injected")
        self.dynamic_dep_registry[name] = dep

    def add_middleware(self, middleware: Middleware):
        """Add middleware function to the execution pipeline"""
        self.middleware_pipeline.add_middleware(middleware)

<<<<<<< HEAD
=======
    def context(self, context_to_set: Dict[str, Any]) -> FrameworkContext:
        """
        Create a context manager with the specified attributes

        Args:
            context_to_set: Dictionary of context attributes to set

        Returns:
            FrameworkContext instance ready to be used with 'with' statement

        Example:
            with app.context({"correlation_id": "123", "user_id": "456"}) as app_with_context:
                result = app_with_context(some_dto)
        """
        return FrameworkContext(self, context_to_set)

>>>>>>> c36696e4
    def add_global_error_handler(self, handler: Callable):
        if not callable(handler):
            raise TypeError("The handler must be a callable")
        self.global_error_handler = handler

    def add_feature_error_handler(self, handler: Callable):
        if not callable(handler):
            raise TypeError("The handler must be a callable")
        self.feature_error_handler = handler

    def add_app_service_error_handler(self, handler: Callable):
        if not callable(handler):
            raise TypeError("The handler must be a callable")
        self.app_service_error_handler = handler

    def _add_dependencies_provided_by_user(self):
        if "feature_registry" in self._sp_container.feature_bus.attributes:
            feature_registry = self._sp_container.feature_bus.attributes[
                "feature_registry"
            ].kwargs

<<<<<<< HEAD
            for dto, feature in feature_registry.items():
=======
            for _, feature in feature_registry.items():
>>>>>>> c36696e4
                feature.add_attributes(**self.dynamic_dep_registry)

        if "app_service_registry" in self._sp_container.app_service_bus.attributes:
            app_service_registry = self._sp_container.app_service_bus.attributes[
                "app_service_registry"
            ].kwargs

<<<<<<< HEAD
            for dto, app_service in app_service_registry.items():
=======
            for _, app_service in app_service_registry.items():
>>>>>>> c36696e4
                app_service.add_attributes(**self.dynamic_dep_registry)

    def _add_error_handlers_provided_by_user(self):
        if self.global_error_handler:
            self._sp_container.framework_bus.add_attributes(
                handle_error=self.global_error_handler
            )

        if self.feature_error_handler:
            self._sp_container.feature_bus.add_attributes(
                handle_error=self.feature_error_handler
            )

        if self.app_service_error_handler:
            self._sp_container.app_service_bus.add_attributes(
                handle_error=self.app_service_error_handler
            )

    def _execute_with_middleware(
        self,
        dto: TypeDTO,
        executor: Callable,
        return_type: Type[TypeDTOResponse] | None = None,
    ) -> TypeDTOResponse | None:
        """
        Execute the DTO with the middleware pipeline
        """
        return self.middleware_pipeline.execute(dto, executor, return_type=return_type)

    @property
    def logger(self) -> LoggerProxy:
        """Get bundle context logger"""
        if not self._is_logger_configured:
            self._logger = create_logger(self._logger_name)
            self._is_logger_configured = True
        return self._logger<|MERGE_RESOLUTION|>--- conflicted
+++ resolved
@@ -1,29 +1,18 @@
 from functools import partial
 from typing import Any, Callable, Dict, Optional, Type
-<<<<<<< HEAD
-import time
-=======
->>>>>>> c36696e4
 
 from sincpro_log.logger import LoggerProxy, create_logger
 
 from . import ioc
 from .bus import FrameworkBus
-<<<<<<< HEAD
-=======
 from .context.framework_context import FrameworkContext
 from .context.mixin import ContextMixin
->>>>>>> c36696e4
 from .exceptions import DependencyAlreadyRegistered, SincproFrameworkNotBuilt
 from .middleware import Middleware, MiddlewarePipeline
 from .sincpro_abstractions import TypeDTO, TypeDTOResponse
 
 
-<<<<<<< HEAD
-class UseFramework:
-=======
 class UseFramework(ContextMixin):
->>>>>>> c36696e4
     """
     Main class to use the framework, this is the main entry point to configure the framework
     """
@@ -51,12 +40,9 @@
         self.log_app_services: bool = log_app_services
         self.log_features: bool = log_features
 
-<<<<<<< HEAD
-=======
         # Instance-based context storage
         self._current_context: Dict[str, Any] = {}
 
->>>>>>> c36696e4
         # Container
         self._sp_container = ioc.FrameworkContainer(logger_bus=self.logger)
         self._sp_container.logger_bus = self.logger
@@ -76,7 +62,6 @@
         # Middleware pipeline
         self.middleware_pipeline = MiddlewarePipeline()
 
-<<<<<<< HEAD
         # Observability
         self.observability_enabled: bool = False
         self._tracer = None
@@ -118,17 +103,6 @@
         :param return_type: Expected return type
         :param correlation_id: Optional correlation ID for request tracking
         :param trace_context: Optional trace context for distributed tracing
-=======
-        self.was_initialized: bool = False
-        self.bus: FrameworkBus | None = None
-
-    def __call__(
-        self, dto: TypeDTO, return_type: Type[TypeDTOResponse] | None = None
-    ) -> TypeDTOResponse | None:
-        """
-        Main function to execute the framework
-        :param dto:
->>>>>>> c36696e4
         :return: Any response
         """
         if not self.was_initialized:
@@ -140,7 +114,6 @@
                 "feature and app service"
             )
 
-<<<<<<< HEAD
         # Set correlation ID if provided
         if correlation_id and self.observability_enabled:
             try:
@@ -150,9 +123,6 @@
             except ImportError:
                 pass  # Graceful degradation
 
-        # Execute with middleware pipeline
-        def executor(processed_dto, **exec_kwargs) -> TypeDTOResponse | None:
-=======
         # Inject current context to services before execution
         current_context = self._get_context()
         if current_context:
@@ -164,7 +134,6 @@
                 self.bus is not None
             )  # Help mypy understand this is safe after the check above
 
->>>>>>> c36696e4
             return self.bus.execute(processed_dto)
 
         return self.middleware_pipeline.execute(dto, executor, return_type=return_type)
@@ -187,14 +156,11 @@
             self.log_after_execution and self.log_app_services
         )
 
-<<<<<<< HEAD
         # Enable observability on individual buses if framework observability is enabled
         if self.observability_enabled and self._tracer:
             self.bus.feature_bus.enable_observability(self._tracer)
             self.bus.app_service_bus.enable_observability(self._tracer)
 
-=======
->>>>>>> c36696e4
         # Set the DTO registry Tricky way but it works
         self.bus.dto_registry = dto_registry
 
@@ -211,8 +177,6 @@
         """Add middleware function to the execution pipeline"""
         self.middleware_pipeline.add_middleware(middleware)
 
-<<<<<<< HEAD
-=======
     def context(self, context_to_set: Dict[str, Any]) -> FrameworkContext:
         """
         Create a context manager with the specified attributes
@@ -229,7 +193,6 @@
         """
         return FrameworkContext(self, context_to_set)
 
->>>>>>> c36696e4
     def add_global_error_handler(self, handler: Callable):
         if not callable(handler):
             raise TypeError("The handler must be a callable")
@@ -251,11 +214,7 @@
                 "feature_registry"
             ].kwargs
 
-<<<<<<< HEAD
-            for dto, feature in feature_registry.items():
-=======
             for _, feature in feature_registry.items():
->>>>>>> c36696e4
                 feature.add_attributes(**self.dynamic_dep_registry)
 
         if "app_service_registry" in self._sp_container.app_service_bus.attributes:
@@ -263,11 +222,7 @@
                 "app_service_registry"
             ].kwargs
 
-<<<<<<< HEAD
-            for dto, app_service in app_service_registry.items():
-=======
             for _, app_service in app_service_registry.items():
->>>>>>> c36696e4
                 app_service.add_attributes(**self.dynamic_dep_registry)
 
     def _add_error_handlers_provided_by_user(self):
